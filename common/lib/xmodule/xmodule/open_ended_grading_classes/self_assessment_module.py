--- conflicted
+++ resolved
@@ -3,11 +3,8 @@
 from lxml import etree
 
 from xmodule.capa_module import ComplexEncoder
-from xmodule.editing_module import EditingDescriptor
 from xmodule.progress import Progress
 from xmodule.stringify import stringify_children
-from xmodule.xml_module import XmlDescriptor
-from xblock.core import List, Integer, String, Scope
 import openendedchild
 
 from combined_open_ended_rubric import CombinedOpenEndedRubric
@@ -33,31 +30,7 @@
     </selfassessment>
     """
 
-<<<<<<< HEAD
-    # states
-    INITIAL = 'initial'
-    ASSESSING = 'assessing'
-    REQUEST_HINT = 'request_hint'
-    DONE = 'done'
-
-    student_answers = List(scope=Scope.student_state, default=[])
-    scores = List(scope=Scope.student_state, default=[])
-    hints = List(scope=Scope.student_state, default=[])
-    state = String(scope=Scope.student_state, default=INITIAL)
-
-    # Used for progress / grading.  Currently get credit just for
-    # completion (doesn't matter if you self-assessed correct/incorrect).
-    max_score = Integer(scope=Scope.settings, default=openendedchild.MAX_SCORE)
-    max_attempts = Integer(scope=Scope.settings, default=openendedchild.MAX_ATTEMPTS)
-
-    attempts = Integer(scope=Scope.student_state, default=0)
-    rubric = String(scope=Scope.content)
-    prompt = String(scope=Scope.content)
-    submitmessage = String(scope=Scope.content)
-    hintprompt = String(scope=Scope.content)
-=======
     TEMPLATE_DIR = "combinedopenended/selfassessment"
->>>>>>> cde4cdf8
 
     def setup_response(self, system, location, definition, descriptor):
         """
