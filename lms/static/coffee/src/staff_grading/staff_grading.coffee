--- conflicted
+++ resolved
@@ -18,11 +18,7 @@
 
   mock: (cmd, data) ->
     # Return a mock response to cmd and data
-<<<<<<< HEAD
-    # should take a problem id as an argument
-=======
     # TODO: needs (optional?) arg for problem location
->>>>>>> 40f34d19
     if cmd == 'get_next'
       @mock_cnt++
       response =
@@ -41,7 +37,6 @@
       console.log("eval: #{data.score} pts,  Feedback: #{data.feedback}")
       response =
         @mock('get_next', {})
-<<<<<<< HEAD
     # get_probblem_list
     # sends in a course_id and a grader_id
     # should get back a list of problem_ids, problem_names, num_left, num_total
@@ -49,25 +44,11 @@
         response = 
             success: true
             problem_list: [
-                {problem_id: 1, problem_name: "Problem 1", num_left: 3, num_total: 5}
-                {problem_id: 2, problem_name: "Problem 2", num_left: 1, num_total: 5}
+                {location: 'i4x://MITx/3.091x/problem/open_ended_demo', \
+                    problem_name: "Problem 1", num_left: 3, num_total: 5},
+                {location: 'i4x://MITx/3.091x/problem/open_ended_demo', \
+                    problem_name: "Problem 2", num_left: 1, num_total: 5}
             ]
-=======
-    else if cmd == 'get_problems'
-      # this one didn't have a name in the LMS--lookup fail
-      p1 = {'location': 'i4x://MITx/3.091x/problem/open_ended_demo',\
-            'name': 'i4x://MITx/3.091x/problem/open_ended_demo',\
-            'num_graded': 10,\
-            'num_to_grade': 90}
-                    
-      p2 = {'location': 'i4x://MITx/3.091x/problem/open_ended_demo2',\
-            'name': 'Open ended demo',\
-            'num_graded': 42,\
-            'num_to_grade': 63}
-                    
-      response =
-        problems: [p1, p2]
->>>>>>> 40f34d19
     else
       response =
         success: false
