--- conflicted
+++ resolved
@@ -510,12 +510,8 @@
                 {'type': CoursewareTab.type},
                 {'type': CourseInfoTab.type, 'name': 'fake_name'},
                 {'type': 'discussion', 'name': 'fake_name'},
-<<<<<<< HEAD
                 {'type': ExternalLinkCourseTab.type, 'name': 'fake_name', 'link': 'fake_link'},
-=======
-                {'type': ExternalLinkCourseViewType.name, 'name': 'fake_name', 'link': 'fake_link'},
-                {'type': ExternalLinkCourseViewType.name, 'name': 'fake_name', 'link': 'fake_link'},
->>>>>>> 1b3efaba
+                {'type': ExternalLinkCourseTab.type, 'name': 'fake_name', 'link': 'fake_link'},
                 {'type': 'textbooks'},
                 {'type': 'pdf_textbooks'},
                 {'type': 'html_textbooks'},
