// Studio - Course Settings
// ====================
body.course.settings {

<<<<<<< HEAD
        &.is-shown {
          display: block;
        }
      }

      > section {
        display: none;
        margin-bottom: 40px;

        &.is-shown {
          display: block;
        }

        &:last-child {
          border-bottom: none;
        }

        > .title {
          margin-bottom: 30px;
          font-size: 28px;
          font-weight: 300;
          color: $blue;
        }

        .instructions {
          font-size: 14px;
          margin: 0 0 20px 0;

          strong {
            font-weight: 600;
          }
        }

        > section {
          margin-bottom: 100px;
          @include clearfix;

          header {
            @include clearfix;
            border-bottom: 1px solid $mediumGrey;
            margin-bottom: 20px;
            padding-bottom: 10px;

            h3 {
              color: $darkGrey;
              float: left;

              margin: 0 40px 0 0;
              text-transform: uppercase;
            }
=======
  .content-primary, .content-supplementary {
    @include box-sizing(border-box);
    float: left;
  }
>>>>>>> 94a28f60

  .content-primary {
    @extend .window;
    width: flex-grid(9, 12);
    margin-right: flex-gutter();
    padding: $baseline ($baseline*1.5);
  }

  .group-settings {
    margin: 0 0 ($baseline*2) 0;

    header {
      @include clearfix();

      .title-2 {
        width: flex-grid(4, 9);
        margin: 0 flex-gutter() 0 0;
        float: left;
      }

      .tip {
        @include font-size(13);
        width: flex-grid(5, 9);
        float: right;
        margin-top: ($baseline/2);
        text-align: right;
        color: $gray-l2;
      }
    }

    // basic layout/elements
    .title-2 {

    }

    .title-3 {

    }

    // UI hints/tips/messages
    .tip {
      @include transition(color, 0.15s, ease-in-out);
      @include font-size(13);
      display: block;
      margin-top: ($baseline/4);
      color: $gray-l3;
    }

    .message-error {
      @include font-size(13);
      display: block;
      margin-top: ($baseline/4);
      margin-bottom: ($baseline/2);
      color: $red;
    }

    // buttons
    .remove-item {
      @include white-button;
      @include font-size(13);
      font-weight: 400;
    }

    .new-button {
      @include font-size(13);
    }

    // form basics
    .list-input {
      margin: 0;
      padding: 0;
      list-style: none;

<<<<<<< HEAD
    // form layouts
    .row {
      margin-bottom: 15px;
      padding-bottom: 15px;
      border-bottom: 1px solid $lightGrey;

      &:last-child {
        margin-bottom: 0;
        padding-bottom: 0;
        border-bottom: none;
      }

      // structural labels, not semantic labels per se
      > label, .label {
        display: inline-block;
        vertical-align: top;
      }

      // tips
      .tip-inline {
        display: inline-block;
        margin-left: 10px;
      }

      .tip-stacked {
        display: block;
        margin-top: 10px;
      }

      // structural field, not semantic fields per se
=======
>>>>>>> 94a28f60
      .field {
        margin: 0 0 $baseline 0;

        &:last-child {
          margin-bottom: 0;
        }

        &.required {

          label {
            font-weight: 600;
          }

          label:after {
            margin-left: ($baseline/4);
            content: "*";
          }
        }

        label, input, textarea {
          display: block;
        }

        label {
          @include font-size(14);
          @include transition(color, 0.15s, ease-in-out);
          margin: 0 0 ($baseline/4) 0;
          font-weight: 400;

          &.is-focused {
            color: $blue;
          }
        }

        input, textarea {
          @include placeholder($gray-l4);
          @include font-size(16);
          @include size(100%,100%);
          padding: ($baseline/2);       

          &.long {
          }

          &.short {
          }

          &.error {
            border-color: $red;
          }

          &:focus {

            + .tip {
              color: $gray;
            }
          }
        }

        textarea.long {
          height: ($baseline*5);
        }

        input[type="checkbox"] {
          display: inline-block;
          margin-right: ($baseline/4);
          width: auto;
          height: auto;

          & + label {
            display: inline-block;
          }
        }
      }

      .field-group {
        @include clearfix();
        margin: 0 0 ($baseline/2) 0;
      }

      // enumerated/grouped lists
      &.enum {

        .field-group {
          @include box-sizing(border-box);
          @include border-radius(3px);
          background: $gray-l5;
          padding: $baseline;

          &:last-child {
            padding-bottom: $baseline; 
          }

          .actions {
            @include clearfix();
            margin-top: ($baseline/2);
            border-top: 1px solid $gray-l4;
            padding-top: ($baseline/2);

            .remove-item {
              float: right;
            }
          }
        }
      }
    }

    // existing inputs
    .input-existing {
      margin: 0 0 $baseline 0;

      .actions {
        margin: ($baseline/4) 0 0 0;
      }
    }

    // not editable fields
    .field.is-not-editable {

      label, .label {
        color: $gray-l3;
      }

      input {
        opacity: 0.25;
      }
    }

    // field with error
    .field.error {

      input, textarea {
        border-color: $red;
      }
    }
     
    // specific fields - basic
    &.basic {

      .list-input {
        @include clearfix();

        .field {
          margin-bottom: 0;
        }
      }

      #field-course-organization {
        float: left;
        width: flex-grid(2, 9);
        margin-right: flex-gutter();
      }

      #field-course-number {
        float: left;
        width: flex-grid(2, 9);
        margin-right: flex-gutter();
      }

      #field-course-name {
        float: left;
        width: flex-grid(5, 9);
      }
    }

    // specific fields - schedule
    &.schedule {

      .list-input {
        margin-bottom: ($baseline*1.5);

        &:last-child {
          margin-bottom: 0;
        }
      }

      .field-group {
        @include clearfix();
        border-bottom: 1px solid $gray-l5;
        padding-bottom: ($baseline/2);

        &:last-child {
          border: none;
          padding-bottom: 0;
        }

        .field {
          float: left;
          width: flex-grid(3, 9);
          margin-bottom: ($baseline/4);
          margin-right: flex-gutter();
        }

        .field.time {
          position: relative;

          .tip {
            position: absolute;
            top: 0;
            right: 0;
          }
        }
      }
    }
    
    // specific fields - overview
    #field-course-overview {

      #course-overview {
        height: ($baseline*20);
      }
    }

    // specific fields - video
    #field-course-introduction-video {

      .input-existing {
        @include box-sizing(border-box);
        @include border-radius(3px);
        background: $gray-l5;
        padding: ($baseline/2);

        .actions {
          @include clearfix();
          margin-top: ($baseline/2);
          border-top: 1px solid $gray-l4;
          padding-top: ($baseline/2);

          .remove-item {
            float: right;
          }
        }
      }

      .actions {
        margin-top: ($baseline/2);
        border-top: 1px solid $gray-l5;
        padding-top: ($baseline/2);
      }
    }

    // specific fields - requirements
    &.requirements {

      #field-course-effort {
        width: flex-grid(3, 9);
      }
    }

    // specific fields - grading range (artifact styling)
    &.grade-range {
      margin-bottom: ($baseline*3);

      .grade-controls {
        @include clearfix;
        width: flex-grid(9,9);
      }

      .new-grade-button {
        @include box-sizing(border-box);
        @include linear-gradient(top, rgba(255, 255, 255, 0.8), rgba(255, 255, 255, 0));
        @include box-shadow(0 1px 0 rgba(255, 255, 255, .3) inset);
        width: flex-grid(1,9);
        height: ($baseline*2);
        position: relative;
        display: inline-block;
        vertical-align: middle;
        margin-right: flex-gutter();
        border-radius: 20px;
        border: 1px solid $darkGrey;
        background-color: #d1dae3;
        color: #6d788b;

        .plus-icon {
          position: absolute;
          top: 50%;
          left: 50%;
          margin-left: -6px;
          margin-top: -6px;
        }
      }
    }

    .settings-advanced {

      // specific to code mirror instance in JSON policy editing, need to sync up with other similar code mirror UIs
      .CodeMirror {
        padding: 6px 8px;
        @include box-sizing(border-box);
        border: 1px solid $mediumGrey;
        border-radius: 2px;
        @include linear-gradient($lightGrey, tint($lightGrey, 90%));
        background-color: $lightGrey;
        @include box-shadow(0 1px 2px rgba(0, 0, 0, .1) inset);
        font-family: 'Open Sans', sans-serif;
        color: $baseFontColor;
        outline: 0;

        .CodeMirror-scroll {
          height: auto;
          min-height: 20px;
          max-height: 200px;
        }

        // editor color changes just for JSON
        .CodeMirror-lines {

          .cm-string {
            color: #cb9c40;
          }

          pre {
            margin-bottom: 5px;
          }
        }
      }

      // messages - should be synced up with global messages in the future
      .message {
        display: block;
        font-size: 14px;
      }

      .message-status {
        display: none;
        @include border-top-radius(2px);
        @include box-sizing(border-box);
        border-bottom: 2px solid $yellow;
        margin: 0 0 20px 0;
        padding: 10px 20px;
        font-weight: 500;
        background: $paleYellow;

        .text {
          display: inline-block;
        }

        &.error {
          border-color: shade($red, 50%);
          background: tint($red, 20%);
          color: $white;
        }

        &.confirm {
          border-color: shade($green, 50%);
          background: tint($green, 20%);
          color: $white;
        }

        &.is-shown {
          display: block;
        }
      }

      .course-advanced-policy-list {

        .row {
          @include clearfix();

        }

        .key, .value {
          margin: 0;
          border: none;
          padding: 0;

          // existing fields
          &.existing {

            input, textarea {
              color: $mediumGrey;
            }
          }
        }

        .key {
          float: left;
          width: 30%;
          margin-right: 5px;

          .field {

            input {
              width: 100%;
            }

            .tip {
              @include transition (opacity 0.5s ease-in-out 0s);
              opacity: 0;
              position: absolute;
              bottom: 25px;
            }

            input:focus {

              & + .tip {
                opacity: 1.0;
              }
            }

            input.error {

              & + .tip {
                opacity: 0;
              }
            }
          }
        }

        .value {
          float: right;
          width: 65%;

          .field {

            textarea {
              width: 100%;
              height: 100px;
            }
          }
        }

        .message-error {
          position: absolute;
          bottom: 10px;
          margin: 0 0 10px 0;
        }
      }

      .course-advanced-policy-list-item {
        position: relative;
      }

      .actions {
        @include clearfix();
        margin-top: 15px;
        border-top: 1px solid $lightGrey;
        padding-top: 15px;

        .save-button {
          float: left;
          @include blue-button;
          margin-right: 10px;
          padding-top: 8px;
          padding-bottom: 8px;
        }

<<<<<<< HEAD
        .cancel-button {
          float: left;
          @include white-button;
          margin-top: 4px;
        }

        .new-button {
          float: right;
        }
      }
    }

    // states
    label.is-focused {
      color: $blue;
      @include transition(color 1s ease-in-out);
    }

    // extras/abbreviations
    // .settings-extras {

    //   > header {
    //     cursor: pointer;

    //     &.active {
=======
      .grade-slider {
        @include box-sizing(border-box);
        width: flex-grid(8,9);
        display: inline-block;
        vertical-align: middle;

        .grade-bar {
          position: relative;
          width: 100%;
          height: ($baseline*2.5);
          background: $lightGrey;
>>>>>>> 94a28f60

          .increments {
            position: relative;

            li {
              position: absolute;
              top: 52px;
              width: 30px;
              margin-left: -15px;
              font-size: 9px;
              text-align: center;

<<<<<<< HEAD
    input.error, textarea.error, .error input, .error textarea {
      border-color: $red;
    }

    .error label {
      color: $red;
    }

    .message-error {
      display: block;
      margin-top: 5px;
      color: $red;
      font-size: 13px;
    }
=======
              &.increment-0 {
                left: 0;
              }

              &.increment-10 {
                left: 10%;
              }
>>>>>>> 94a28f60

              &.increment-20 {
                left: 20%;
              }

              &.increment-30 {
                left: 30%;
              }

              &.increment-40 {
                left: 40%;
              }

              &.increment-50 {
                left: 50%;
              }

              &.increment-60 {
                left: 60%;
              }

              &.increment-70 {
                left: 70%;
              }

              &.increment-80 {
                left: 80%;
              }

              &.increment-90 {
                left: 90%;
              }

              &.increment-100 {
                left: 100%;
              }
            }
          }
          
          .grade-specific-bar {
            height: 50px !important;
          }

          .grades {
            position: relative;

            li {
              position: absolute;
              top: 0;
              height: 50px;     
              text-align: right;
              @include border-radius(2px);

              &:hover,
              &.is-dragging {
                .remove-button {
                  display: block;
                }
              }

              &.is-dragging {

              }

              .remove-button {
                display: none;
                position: absolute;
                top: -17px;
                right: 1px;
                height: 17px;
                font-size: 10px;
              }

              &:nth-child(1) {
                background: #4fe696;
              }

              &:nth-child(2) {
                background: #ffdf7e;
              }

              &:nth-child(3) {
                background: #ffb657;
              }

              &:nth-child(4) {
                background: #ef54a1;
              }

              &:nth-child(5),
              &.bar-fail {
                background: #fb336c;
              }

              .letter-grade {
                display: block;
                margin: 10px 15px 0 0;
                font-size: 16px;
                font-weight: 700;
                line-height: 14px;
              }

              .range {
                display: block;
                margin-right: 15px;
                font-size: 10px;
                line-height: 12px;
              }

              .drag-bar {
                position: absolute;
                top: 0;
                right: -1px;
                height: 50px;
                width: 2px;
                background-color: #fff;
                @include box-shadow(-1px 0 3px rgba(0,0,0,0.1));

                cursor: ew-resize;
                @include transition(none);

                &:hover {
                  width: 6px;
                  right: -2px;
                }
              }
            }
          }
        }
      }
    }

    // specific fields - grading rules
    &.grade-rules {

      #field-course-grading-graceperiod {
        width: flex-grid(3, 9);
      }
    }

    &.assignment-types {

      .list-input {

        &:last-child {
          margin-bottom: 0;
        }
      }

      .field-group {
        @include clearfix();
        width: flex-grid(9, 9);
        margin-bottom: ($baseline*1.5);
        border-bottom: 1px solid $gray-l5;
        padding-bottom: ($baseline*1.5);

        &:last-child {
          border: none;
          padding-bottom: 0;
        }

        .field {
          display: inline-block;
          vertical-align: top;
          width: flex-grid(3, 6);
          margin-bottom: ($baseline/2);
          margin-right: flex-gutter();
        }

        #field-course-grading-assignment-shortname,
        #field-course-grading-assignment-totalassignments, 
        #field-course-grading-assignment-gradeweight, 
        #field-course-grading-assignment-droppable {
          width: flex-grid(2, 6);
        }
      }

      .actions {
        float: left;
        width: flex-grid(9, 9);

        .delete-button {
          margin: 0;
        }
      }
    }
  }

  .content-supplementary {
    width: flex-grid(3, 12);
  }
}<|MERGE_RESOLUTION|>--- conflicted
+++ resolved
@@ -2,63 +2,10 @@
 // ====================
 body.course.settings {
 
-<<<<<<< HEAD
-        &.is-shown {
-          display: block;
-        }
-      }
-
-      > section {
-        display: none;
-        margin-bottom: 40px;
-
-        &.is-shown {
-          display: block;
-        }
-
-        &:last-child {
-          border-bottom: none;
-        }
-
-        > .title {
-          margin-bottom: 30px;
-          font-size: 28px;
-          font-weight: 300;
-          color: $blue;
-        }
-
-        .instructions {
-          font-size: 14px;
-          margin: 0 0 20px 0;
-
-          strong {
-            font-weight: 600;
-          }
-        }
-
-        > section {
-          margin-bottom: 100px;
-          @include clearfix;
-
-          header {
-            @include clearfix;
-            border-bottom: 1px solid $mediumGrey;
-            margin-bottom: 20px;
-            padding-bottom: 10px;
-
-            h3 {
-              color: $darkGrey;
-              float: left;
-
-              margin: 0 40px 0 0;
-              text-transform: uppercase;
-            }
-=======
   .content-primary, .content-supplementary {
     @include box-sizing(border-box);
     float: left;
   }
->>>>>>> 94a28f60
 
   .content-primary {
     @extend .window;
@@ -132,39 +79,6 @@
       padding: 0;
       list-style: none;
 
-<<<<<<< HEAD
-    // form layouts
-    .row {
-      margin-bottom: 15px;
-      padding-bottom: 15px;
-      border-bottom: 1px solid $lightGrey;
-
-      &:last-child {
-        margin-bottom: 0;
-        padding-bottom: 0;
-        border-bottom: none;
-      }
-
-      // structural labels, not semantic labels per se
-      > label, .label {
-        display: inline-block;
-        vertical-align: top;
-      }
-
-      // tips
-      .tip-inline {
-        display: inline-block;
-        margin-left: 10px;
-      }
-
-      .tip-stacked {
-        display: block;
-        margin-top: 10px;
-      }
-
-      // structural field, not semantic fields per se
-=======
->>>>>>> 94a28f60
       .field {
         margin: 0 0 $baseline 0;
 
@@ -445,199 +359,7 @@
           margin-top: -6px;
         }
       }
-    }
-
-    .settings-advanced {
-
-      // specific to code mirror instance in JSON policy editing, need to sync up with other similar code mirror UIs
-      .CodeMirror {
-        padding: 6px 8px;
-        @include box-sizing(border-box);
-        border: 1px solid $mediumGrey;
-        border-radius: 2px;
-        @include linear-gradient($lightGrey, tint($lightGrey, 90%));
-        background-color: $lightGrey;
-        @include box-shadow(0 1px 2px rgba(0, 0, 0, .1) inset);
-        font-family: 'Open Sans', sans-serif;
-        color: $baseFontColor;
-        outline: 0;
-
-        .CodeMirror-scroll {
-          height: auto;
-          min-height: 20px;
-          max-height: 200px;
-        }
-
-        // editor color changes just for JSON
-        .CodeMirror-lines {
-
-          .cm-string {
-            color: #cb9c40;
-          }
-
-          pre {
-            margin-bottom: 5px;
-          }
-        }
-      }
-
-      // messages - should be synced up with global messages in the future
-      .message {
-        display: block;
-        font-size: 14px;
-      }
-
-      .message-status {
-        display: none;
-        @include border-top-radius(2px);
-        @include box-sizing(border-box);
-        border-bottom: 2px solid $yellow;
-        margin: 0 0 20px 0;
-        padding: 10px 20px;
-        font-weight: 500;
-        background: $paleYellow;
-
-        .text {
-          display: inline-block;
-        }
-
-        &.error {
-          border-color: shade($red, 50%);
-          background: tint($red, 20%);
-          color: $white;
-        }
-
-        &.confirm {
-          border-color: shade($green, 50%);
-          background: tint($green, 20%);
-          color: $white;
-        }
-
-        &.is-shown {
-          display: block;
-        }
-      }
-
-      .course-advanced-policy-list {
-
-        .row {
-          @include clearfix();
-
-        }
-
-        .key, .value {
-          margin: 0;
-          border: none;
-          padding: 0;
-
-          // existing fields
-          &.existing {
-
-            input, textarea {
-              color: $mediumGrey;
-            }
-          }
-        }
-
-        .key {
-          float: left;
-          width: 30%;
-          margin-right: 5px;
-
-          .field {
-
-            input {
-              width: 100%;
-            }
-
-            .tip {
-              @include transition (opacity 0.5s ease-in-out 0s);
-              opacity: 0;
-              position: absolute;
-              bottom: 25px;
-            }
-
-            input:focus {
-
-              & + .tip {
-                opacity: 1.0;
-              }
-            }
-
-            input.error {
-
-              & + .tip {
-                opacity: 0;
-              }
-            }
-          }
-        }
-
-        .value {
-          float: right;
-          width: 65%;
-
-          .field {
-
-            textarea {
-              width: 100%;
-              height: 100px;
-            }
-          }
-        }
-
-        .message-error {
-          position: absolute;
-          bottom: 10px;
-          margin: 0 0 10px 0;
-        }
-      }
-
-      .course-advanced-policy-list-item {
-        position: relative;
-      }
-
-      .actions {
-        @include clearfix();
-        margin-top: 15px;
-        border-top: 1px solid $lightGrey;
-        padding-top: 15px;
-
-        .save-button {
-          float: left;
-          @include blue-button;
-          margin-right: 10px;
-          padding-top: 8px;
-          padding-bottom: 8px;
-        }
-
-<<<<<<< HEAD
-        .cancel-button {
-          float: left;
-          @include white-button;
-          margin-top: 4px;
-        }
-
-        .new-button {
-          float: right;
-        }
-      }
-    }
-
-    // states
-    label.is-focused {
-      color: $blue;
-      @include transition(color 1s ease-in-out);
-    }
-
-    // extras/abbreviations
-    // .settings-extras {
-
-    //   > header {
-    //     cursor: pointer;
-
-    //     &.active {
-=======
+
       .grade-slider {
         @include box-sizing(border-box);
         width: flex-grid(8,9);
@@ -649,7 +371,6 @@
           width: 100%;
           height: ($baseline*2.5);
           background: $lightGrey;
->>>>>>> 94a28f60
 
           .increments {
             position: relative;
@@ -662,22 +383,6 @@
               font-size: 9px;
               text-align: center;
 
-<<<<<<< HEAD
-    input.error, textarea.error, .error input, .error textarea {
-      border-color: $red;
-    }
-
-    .error label {
-      color: $red;
-    }
-
-    .message-error {
-      display: block;
-      margin-top: 5px;
-      color: $red;
-      font-size: 13px;
-    }
-=======
               &.increment-0 {
                 left: 0;
               }
@@ -685,7 +390,6 @@
               &.increment-10 {
                 left: 10%;
               }
->>>>>>> 94a28f60
 
               &.increment-20 {
                 left: 20%;
@@ -877,4 +581,180 @@
   .content-supplementary {
     width: flex-grid(3, 12);
   }
+
+  .settings-advanced {
+
+    // specific to code mirror instance in JSON policy editing, need to sync up with other similar code mirror UIs
+    .CodeMirror {
+      padding: 6px 8px;
+      @include box-sizing(border-box);
+      border: 1px solid $mediumGrey;
+      border-radius: 2px;
+      @include linear-gradient($lightGrey, tint($lightGrey, 90%));
+      background-color: $lightGrey;
+      @include box-shadow(0 1px 2px rgba(0, 0, 0, .1) inset);
+      font-family: 'Open Sans', sans-serif;
+      color: $baseFontColor;
+      outline: 0;
+
+      .CodeMirror-scroll {
+        height: auto;
+        min-height: 20px;
+        max-height: 200px;
+      }
+
+      // editor color changes just for JSON
+      .CodeMirror-lines {
+
+        .cm-string {
+          color: #cb9c40;
+        }
+
+        pre {
+          margin-bottom: 5px;
+        }
+      }
+    }
+
+    // messages - should be synced up with global messages in the future
+    .message {
+      display: block;
+      font-size: 14px;
+    }
+
+    .message-status {
+      display: none;
+      @include border-top-radius(2px);
+      @include box-sizing(border-box);
+      border-bottom: 2px solid $yellow;
+      margin: 0 0 20px 0;
+      padding: 10px 20px;
+      font-weight: 500;
+      background: $paleYellow;
+
+      .text {
+        display: inline-block;
+      }
+
+      &.error {
+        border-color: shade($red, 50%);
+        background: tint($red, 20%);
+        color: $white;
+      }
+
+      &.confirm {
+        border-color: shade($green, 50%);
+        background: tint($green, 20%);
+        color: $white;
+      }
+
+      &.is-shown {
+        display: block;
+      }
+    }
+
+    .course-advanced-policy-list {
+
+      .row {
+        @include clearfix();
+
+      }
+
+      .key, .value {
+        margin: 0;
+        border: none;
+        padding: 0;
+
+        // existing fields
+        &.existing {
+
+          input, textarea {
+            color: $mediumGrey;
+          }
+        }
+      }
+
+      .key {
+        float: left;
+        width: 30%;
+        margin-right: 5px;
+
+        .field {
+
+          input {
+            width: 100%;
+          }
+
+          .tip {
+            @include transition (opacity 0.5s ease-in-out 0s);
+            opacity: 0;
+            position: absolute;
+            bottom: 25px;
+          }
+
+          input:focus {
+
+            & + .tip {
+              opacity: 1.0;
+            }
+          }
+
+          input.error {
+
+            & + .tip {
+              opacity: 0;
+            }
+          }
+        }
+      }
+
+      .value {
+        float: right;
+        width: 65%;
+
+        .field {
+
+          textarea {
+            width: 100%;
+            height: 100px;
+          }
+        }
+      }
+
+      .message-error {
+        position: absolute;
+        bottom: 10px;
+        margin: 0 0 10px 0;
+      }
+    }
+
+    .course-advanced-policy-list-item {
+      position: relative;
+    }
+
+    .actions {
+      @include clearfix();
+      margin-top: 15px;
+      border-top: 1px solid $lightGrey;
+      padding-top: 15px;
+
+      .save-button {
+        float: left;
+        @include blue-button;
+        margin-right: 10px;
+        padding-top: 8px;
+        padding-bottom: 8px;
+      }
+
+      .cancel-button {
+        float: left;
+        @include white-button;
+        margin-top: 4px;
+      }
+
+      .new-button {
+        float: right;
+      }
+    }
+  }
 }