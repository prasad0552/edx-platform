--- conflicted
+++ resolved
@@ -108,11 +108,7 @@
 
 
 def create_a_course():
-<<<<<<< HEAD
     c = world.CourseFactory.create(org=COURSE_ORG, course=COURSE_NUM, display_name=COURSE_NAME)
-=======
-    world.CourseFactory.create(org='MITx', course='999', display_name='Robot Super Course')
->>>>>>> 7c048fb2
 
     # Add the user to the instructor group of the course
     # so they will have the permissions to see it in studio
