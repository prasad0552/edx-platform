--- conflicted
+++ resolved
@@ -6,15 +6,10 @@
 
 @step('I have created a Blank HTML Page$')
 def i_created_blank_html_page(step):
-<<<<<<< HEAD
-    world.create_component_instance(step, '.large-html-icon', 'i4x://edx/templates/html/Blank_HTML_Page',
-                                    '.xmodule_HtmlModule')
-=======
     world.create_component_instance(
         step, '.large-html-icon', 'i4x://edx/templates/html/Blank_HTML_Page',
         '.xmodule_HtmlModule'
     )
->>>>>>> 5d41e2a9
 
 
 @step('I see only the HTML display name setting$')
